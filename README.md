--- conflicted
+++ resolved
@@ -159,12 +159,6 @@
 
 ## Tags
 
-<<<<<<< HEAD
-- **Industry:** Cross-industry
-- **Product:** OpenShift AI
-- **Use case:** AI Operations, Observability, Monitoring
-=======
 * **Business challenge:** Adopt and scale AI
 * **Product:** OpenShift AI
-* **Use case:** AI Operations, Observability, Monitoring
->>>>>>> 33d2ce78
+* **Use case:** AI Operations, Observability, Monitoring