--- conflicted
+++ resolved
@@ -321,12 +321,6 @@
 .PHONY: install-mcp-server
 install-mcp-server: namespace
 	@echo "Deploying MCP Server"
-<<<<<<< HEAD
-	@cd deploy/helm && helm upgrade --install $(MCP_SERVER_RELEASE_NAME) $(MCP_SERVER_CHART_PATH) -n $(NAMESPACE) \
-		--set image.repository=$(MCP_SERVER_IMAGE) \
-		--set image.tag=$(VERSION) \
-		$(if $(MCP_SERVER_ROUTE_HOST),--set route.host='$(MCP_SERVER_ROUTE_HOST)',)
-=======
 	@echo "Generating model configuration for MCP Server (LLM=$(LLM)) if provided..."
 	@$(if $(LLM),$(MAKE) generate-model-config LLM=$(LLM) > /dev/null 2>&1,echo "LLM not set; skipping model config generation")
 	@if [ -f $(GEN_MODEL_CONFIG_PREFIX)-final_config.json ]; then \
@@ -358,7 +352,6 @@
 	@echo "Files used for MCP Server deployment (if present):"
 	@echo "  - $(GEN_MODEL_CONFIG_PREFIX)-for_helm.yaml"
 	@echo "  - $(GEN_MODEL_CONFIG_PREFIX)-final_config.json"
->>>>>>> 58934df4
 
 .PHONY: install-rag
 install-rag: namespace
