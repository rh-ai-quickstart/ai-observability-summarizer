--- conflicted
+++ resolved
@@ -9,17 +9,12 @@
 # Configuration
 PROMETHEUS_NAMESPACE="openshift-monitoring"
 OBSERVABILITY_NAMESPACE="observability-hub"
-<<<<<<< HEAD
 LOKI_NAMESPACE="openshift-logging"
+KORREL8R_NAMESPACE="openshift-cluster-observability-operator"
 THANOS_PORT=9090
 TEMPO_PORT=8082
 LOKI_PORT=3100
-=======
-KORREL8R_NAMESPACE="openshift-cluster-observability-operator"
-THANOS_PORT=9090
-TEMPO_PORT=8082
 KORREL8R_PORT=9443
->>>>>>> 2f874e3b
 LLAMASTACK_PORT=8321
 LLAMA_MODEL_PORT=8080
 UI_PORT=8501
@@ -198,7 +193,6 @@
     TEMPO_SERVICE=$(oc get services -n "$OBSERVABILITY_NAMESPACE" -o name -l "$TEMPO_SERVICE_LABEL")
     create_port_forward "$TEMPO_SERVICE" "$TEMPO_PORT" "8080" "$OBSERVABILITY_NAMESPACE" "Tempo" "🔍"
 
-<<<<<<< HEAD
     # Find Loki gateway service (optional - only if LokiStack is installed)
     LOKI_SERVICE=$(oc get services -n "$LOKI_NAMESPACE" -o name -l 'app.kubernetes.io/name=loki,app.kubernetes.io/component=gateway' 2>/dev/null)
     if [ -n "$LOKI_SERVICE" ]; then
@@ -206,11 +200,10 @@
     else
         echo -e "${YELLOW}⚠️  Loki gateway service NOT found in $LOKI_NAMESPACE namespace (optional - skipping)${NC}"
     fi
-=======
+
     # Find Korrel8r service (optional - may not be deployed)
     KORREL8R_SERVICE=$(oc get services -n "$KORREL8R_NAMESPACE" -o name -l "$KORREL8R_SERVICE_LABEL" 2>/dev/null | head -1)
     create_port_forward "$KORREL8R_SERVICE" "$KORREL8R_PORT" "9443" "$KORREL8R_NAMESPACE" "Korrel8r" "🔗" "true"
->>>>>>> 2f874e3b
 
     sleep 3  # Give port-forwards time to establish
 }
