# DEV_GUIDE.md - OpenShift AI Observability Summarizer

> **Comprehensive Development Guide for Human Developers & AI Assistants**  
> This file provides complete guidance for working with the AI Observability Summarizer project, combining development patterns, architecture, and comprehensive instructions for both **human developers** and **AI coding assistants**.

## 🚀 Project Overview

The **OpenShift AI Observability Summarizer** is an open source, CNCF-style project that provides advanced monitoring and automated summarization of AI model and OpenShift cluster metrics. It generates AI-powered insights and reports from Prometheus/Thanos metrics data.

### Key Capabilities
- **vLLM Monitoring**: GPU usage, latency, request volume analysis
- **OpenShift Fleet Monitoring**: Cluster-wide and namespace-scoped metrics
- **AI-Powered Insights**: LLM-based metric summarization and analysis
- **Report Generation**: HTML, PDF, and Markdown exports
- **Alerting & Notifications**: AI-powered alerts with Slack integration
- **Distributed Tracing**: OpenTelemetry and Tempo integration

## 📁 Project Structure

```
summarizer/
├── src/                    # Main source code
│   ├── core/              # Core business logic
│   │   ├── config.py      # Configuration management
│   │   ├── llm_client.py  # LLM communication
│   │   ├── metrics.py     # Metrics discovery & fetching
│   │   ├── analysis.py    # Statistical analysis
│   │   ├── reports.py     # Report generation
│   │   ├── promql_service.py # PromQL generation
│   │   └── thanos_service.py # Thanos integration
│   ├── ui/                # Streamlit UI
│   │   └── ui.py         # Multi-dashboard interface
│   ├── mcp_server/        # Model Context Protocol server
│   │   ├── api.py         # MCP API implementation
│   │   ├── main.py        # HTTP server entrypoint
│   │   ├── stdio_server.py # STDIO server for AI assistants
│   │   ├── tools/         # MCP tools (observability_tools.py)
│   │   ├── integrations/  # AI assistant integration configs
│   │   └── chatbots/      # Multi-provider chatbot implementations
│   │       ├── base.py           # Abstract base class with common functionality
│   │       ├── factory.py        # Model-to-bot routing
│   │       ├── anthropic_bot.py  # Anthropic Claude support
│   │       ├── openai_bot.py     # OpenAI GPT support
│   │       ├── google_bot.py     # Google Gemini support
│   │       ├── llama_bot.py      # Local Llama models
│   │       └── deterministic_bot.py # Deterministic parsing for Llama 3.2
│   └── alerting/          # Alerting service
│       └── alert_receiver.py # Alert handling
├── deploy/helm/           # Helm charts for deployment
│   ├── mcp-server/        # MCP server Helm chart
│   ├── ui/                # UI Helm chart
│   └── rag/               # RAG components (llama-stack, llm-service)
├── tests/                 # Test suite
│   ├── mcp/               # MCP server tests
│   ├── core/              # Core logic tests
│   └── alerting/          # Alerting tests
├── scripts/               # Development and deployment scripts
└── docs/                  # Documentation
```

## 🔧 Development Setup

### Prerequisites
- Python 3.11+
- `uv` package manager
- OpenShift CLI (`oc`)
- `helm` v3.x
- `yq` (YAML processor)
- Docker or Podman

### macOS: WeasyPrint for local PDF reports (optional)
WeasyPrint is used for generating PDF reports. Containers and CI handle dependencies automatically via `uv`, but for local macOS development you may need a system install:

```bash
brew install weasyprint
weasyprint --version

# If WeasyPrint cannot find libraries at runtime, set:
export DYLD_FALLBACK_LIBRARY_PATH=/opt/homebrew/lib:$DYLD_FALLBACK_LIBRARY_PATH
```


### Local Development
```bash
# Set up port-forwarding to cluster services (default LLM: llama-3.2-3b-instruct)
./scripts/local-dev.sh -n <DEFAULT_NAMESPACE>

# With specific LLM model (optional)
./scripts/local-dev.sh -n <DEFAULT_NAMESPACE> -l llama-3.1-8b-instruct

# If model is in different namespace:
./scripts/local-dev.sh -n <DEFAULT_NAMESPACE> -m <MODEL_NAMESPACE>

# Use cluster config instead of generating new one:
./scripts/local-dev.sh -n <DEFAULT_NAMESPACE> -c cluster

# This script sets up:
# - Virtual environment activation (.venv)
# - MODEL_CONFIG generation (merges base models + specified LLM)
# - Port-forwarding to Llamastack (localhost:8321)
# - Port-forwarding to Model service (localhost:8080)
# - Port-forwarding to Thanos (localhost:9090)
# - MCP Server (localhost:8085)
# - Streamlit UI (localhost:8501)

# Examples:
./scripts/local-dev.sh -n default-ns                      # Default LLM
./scripts/local-dev.sh -n default-ns -l llama-3.1-8b-instruct  # Custom LLM
./scripts/local-dev.sh -n default-ns -m model-ns          # Model in different namespace
./scripts/local-dev.sh -n default-ns -c cluster           # Use cluster config
```

**Note**: The script automatically:
- Activates Python virtual environment if `.venv` exists
- Generates MODEL_CONFIG by merging base external models (OpenAI, Google, Anthropic) with your specified LLM
- Uses service-based port forwarding for better reliability
- Supports separate namespaces for different services

## 🏗️ Architecture & Data Flow

### Core Components
1. **MCP Server** (`src/mcp_server/`): Model Context Protocol server for metrics analysis, report generation, and AI assistant integration
   - **Chatbot Architecture** (`src/mcp_server/chatbots/`): Multi-provider LLM support with factory pattern
     - **Anthropic Claude**: Claude Sonnet 4, Claude 3.5 Haiku, Claude 3 Opus
     - **OpenAI GPT**: GPT-4o, GPT-4o-mini
     - **Google Gemini**: Gemini 2.0/2.5 Flash
     - **Local Llama**: Llama 3.1-8B, Llama 3.2-3B (via LlamaStack)
2. **UI** (`src/ui/ui.py`): Streamlit multi-dashboard frontend with model selection dropdown
3. **Core Logic** (`src/core/`): Business logic modules for metrics processing and LLM integration
4. **Alerting** (`src/alerting/`): Alert handling and Slack notifications
5. **Helm Charts** (`deploy/helm/`): OpenShift deployment configuration

### Data Flow
1. **Natural Language Question** → PromQL generation via LLM
2. **PromQL Queries** → Thanos/Prometheus for metrics data
3. **Metrics Data** → Statistical analysis and anomaly detection
4. **Analysis Results** → LLM summarization
5. **Summary** → Report generation (HTML/PDF/Markdown)

### Key Services Integration
- **Prometheus/Thanos**: Metrics storage and querying
- **vLLM**: Model serving with /metrics endpoint
- **DCGM**: GPU monitoring metrics
- **Llama Stack**: LLM inference backend
- **OpenTelemetry/Tempo**: Distributed tracing

## 🧪 Testing

### Test Commands
```bash
# Run all tests with coverage
uv run pytest -v --cov=src --cov-report=html --cov-report=term

# Run specific test categories
uv run pytest -v tests/mcp/           # MCP tests
uv run pytest -v tests/core/          # Core logic tests
uv run pytest -v tests/alerting/      # Alerting tests
uv run pytest -v tests/api/           # API tests

# Run specific test file
uv run pytest -v tests/mcp/test_api_endpoints.py

# View coverage report
open htmlcov/index.html
```

### Test Structure
- **`tests/mcp/`** - Metric Collection & Processing tests
- **`tests/mcp_server/`** - MCP server and chatbot implementation tests
  - `test_chatbots.py` - Chatbot factory, API key retrieval, model name extraction, Korrel8r normalization (56 tests)
- **`tests/core/`** - Core business logic tests
- **`tests/alerting/`** - Alerting service tests
- **`tests/api/`** - API endpoint tests

### Testing Strategy
- **Unit Tests**: Core business logic in `tests/core/`
- **Integration Tests**: API endpoints in `tests/mcp/`
- **Alert Tests**: Alerting functionality in `tests/alerting/`
- **Coverage**: Configured to exclude UI components and report assets

## 🚀 Building & Deployment

### Container Images
```bash
# Build all components
make build

# Build individual components
make build-ui            # Streamlit UI
make build-alerting      # Alerting service
make build-mcp-server    # MCP server

# Build with custom tag
make build TAG=v1.0.0
```

### Deployment
```bash
# Deploy to OpenShift (deploys default model)
make install NAMESPACE=your-namespace

# Deploy with alerting (deploys default model)
make install-with-alerts NAMESPACE=your-namespace

# Deploy with specific LLM model
make install NAMESPACE=your-namespace LLM=llama-3-2-1b-instruct

# Deploy with GPU tolerations (deploys default model)
make install NAMESPACE=your-namespace LLM_TOLERATION="nvidia.com/gpu"

# Deploy with safety models (deploys default model)
make install NAMESPACE=your-namespace SAFETY=llama-guard-3-8b

# Use existing model (specify LLM_URL as model service URL)
# Note: When LLM_URL is provided, HF_TOKEN will not be prompted since no new model deployment is needed

# URL with port (no processing applied):
make install NAMESPACE=your-namespace \
  LLM_URL=http://llama-3-2-3b-instruct-predictor.dev.svc.cluster.local:8080/v1

# URL without port (automatically adds :8080/v1):
make install NAMESPACE=your-namespace \
  LLM_URL=http://llama-3-2-3b-instruct-predictor.dev.svc.cluster.local

# Deploy individual components
make install-mcp-server NAMESPACE=your-namespace    # MCP server only
make install-metric-ui NAMESPACE=your-namespace     # UI only
```

### Observability Stack Management

The project includes a comprehensive observability stack with flexible deployment options:

#### **Complete Observability Stack**
```bash
# Install complete observability stack (MinIO + TempoStack + OTEL + tracing)
# Note: NAMESPACE is required for tracing setup
make install-observability-stack NAMESPACE=your-namespace

# Uninstall complete observability stack
# Note: NAMESPACE is required for tracing removal
make uninstall-observability-stack NAMESPACE=your-namespace
```

#### **Individual Observability Components**
```bash
# Install individual components
make install-minio                                           # MinIO storage only (uses observability-hub namespace)
make install-observability                                   # TempoStack + OTEL only (uses observability-hub namespace)
make setup-tracing NAMESPACE=your-namespace                 # Auto-instrumentation only (requires NAMESPACE)

# Uninstall individual components
make uninstall-minio                                         # MinIO storage only (uses observability-hub namespace)
make uninstall-observability                                 # TempoStack + OTEL only (uses observability-hub namespace)
make remove-tracing NAMESPACE=your-namespace                 # Auto-instrumentation only (requires NAMESPACE)
```

#### **NAMESPACE Requirements**
- **`install-observability-stack` / `uninstall-observability-stack`**: Require NAMESPACE for tracing components
- **`install-minio` / `uninstall-minio`**: Use hardcoded `observability-hub` namespace
- **`install-observability` / `uninstall-observability`**: Use hardcoded `observability-hub` namespace  
- **`setup-tracing` / `remove-tracing`**: Require NAMESPACE parameter

#### **MinIO Chart Simplification**
The MinIO chart has been simplified to use a single template file (`minio-simple.yaml`) that:
- Deploys MinIO as a StatefulSet with built-in bucket creation
- Uses MinIO's native `mc` client for bucket and user management
- Eliminates the need for separate initialization jobs
- Reduces complexity from 7 template files to 2 (including helpers)
- Provides more reliable and maintainable MinIO deployment

#### **Observability Stack Features**
- **MinIO**: S3-compatible object storage for trace data and log data persistence
- **TempoStack**: Multitenant trace storage and analysis with OpenShift integration
- **OpenTelemetry Collector**: Distributed tracing collection and forwarding
- **Auto-instrumentation**: Automatic Python application tracing setup
- **Dependency Management**: Proper installation/uninstallation order with dependency chains

### Management
```bash
# Check deployment status
make status NAMESPACE=your-namespace

# Uninstall
make uninstall NAMESPACE=your-namespace

# List available models
make list-models
```

## ⚙️ Configuration

### Environment Variables
- `PROMETHEUS_URL`: Thanos/Prometheus endpoint (default: http://localhost:9090)
- `LLAMA_STACK_URL`: LLM backend URL (default: http://localhost:8321/v1/openai/v1)
- `LLM_API_TOKEN`: API token for LLM service
- `LLM_URL`: Use existing model URL (skips HF_TOKEN prompt and model deployment)
- `LLM_PREDICTOR`: Override default LLM model selection (e.g., "anthropic/claude-sonnet-4-20250514")
- `HF_TOKEN`: Hugging Face token (auto-prompted only when LLM_URL is not set)
- `MODEL_CONFIG`: JSON configuration for available models
- `THANOS_TOKEN`: Authentication token (default: reads from service account)
- `SLACK_WEBHOOK_URL`: Slack webhook for alerting notifications
- **External Model API Keys** (for multi-provider support):
  - `ANTHROPIC_API_KEY`: Anthropic Claude API key
  - `OPENAI_API_KEY`: OpenAI GPT API key
  - `GOOGLE_API_KEY`: Google Gemini API key

### Model Configuration
Models are configured via `MODEL_CONFIG` environment variable as JSON:
```json
{
  "model-name": {
    "external": false,
    "url": "http://service:port",
    "apiToken": "token"
  }
}
```

### Available Models
```bash
# List available models for deployment
make list-models
```
Common models include:
- `llama-3-2-3b-instruct`
- `llama-3-1-8b-instruct` (default)
- `llama-3-3-70b-instruct`
- `llama-guard-3-8b` (safety model)

### Model Configuration Generation

**Location**: `scripts/generate-model-config.sh`

**Purpose**: Single source of truth for dynamically generating model configurations. Used by both Makefile (OpenShift deployment) and local-dev.sh (local development).

**Architecture**:
```
generate-model-config.sh
├── Used by Makefile (with --helm-format flag)
│   └── Generates: JSON + Helm YAML values file
└── Used by local-dev.sh (without flag)
    └── Generates: JSON only
```

**How it works**:
1. **Template Substitution**: Reads `deploy/helm/default-model.json.template` and substitutes:
   - `$MODEL_ID` → Full model path (e.g., `meta-llama/Llama-3.1-8B-Instruct`)
   - `$MODEL_NAME` → Service name (e.g., `llama-3-1-8b-instruct`)

2. **JSON Merging**: Merges the LLM-specific config with base external models from `deploy/helm/model-config.json`:
   ```bash
   jq -s '.[0] * .[1]' new_model_config.json model-config.json > final_config.json
   ```

3. **Export**: Sets `MODEL_CONFIG` environment variable for use by services

**Parameters**:
- **LLM model name** (optional): Model identifier (default: `llama-3-1-8b-instruct`)
- **`--helm-format` flag** (optional): Generate Helm values YAML file in addition to JSON

**Output Files** (in `/tmp`):
- `gen_model_config-list_models_output.txt` - Available models from Helm chart
- `gen_model_config-final_config.json` - Merged JSON configuration
- `gen_model_config-for_helm.yaml` - Helm values format (only with `--helm-format`)

**Usage Examples**:
```bash
# Direct usage (for debugging/testing)
source scripts/generate-model-config.sh
generate_model_config                                    # Use default model
generate_model_config "llama-3.1-8b-instruct"           # Specific model, JSON only
generate_model_config "llama-3.2-3b-instruct" --helm-format  # JSON + Helm YAML

# Automatic usage via Makefile
make install NAMESPACE=your-ns LLM=llama-3.1-8b-instruct
# → Calls: generate_model_config "llama-3.1-8b-instruct" --helm-format

# Automatic usage via local-dev.sh
./scripts/local-dev.sh -n your-ns -l llama-3.1-8b-instruct
# → Calls: generate_model_config "llama-3.1-8b-instruct" (no --helm-format)
```

**Example: Config Merging Process**:
```bash
# 1. Template (default-model.json.template)
{
  "$MODEL_ID": {
    "external": false,
    "requiresApiKey": false,
    "serviceName": "$MODEL_NAME"
  }
}

# 2. After substitution (new_model_config.json)
{
  "meta-llama/Llama-3.1-8B-Instruct": {
    "external": false,
    "requiresApiKey": false,
    "serviceName": "llama-3-1-8b-instruct"
  }
}

# 3. Base config (model-config.json)
{
  "openai/gpt-4o-mini": { ... },
  "google/gemini-2.5-flash": { ... },
  "anthropic/claude-sonnet-4-20250514": { ... }
}

# 4. Final merged config (final_config.json)
{
  "meta-llama/Llama-3.1-8B-Instruct": { ... },  # ← LLM-specific
  "openai/gpt-4o-mini": { ... },                 # ← Base external models
  "google/gemini-2.5-flash": { ... },
  "anthropic/claude-sonnet-4-20250514": { ... }
}
```

## 🔍 Common Development Patterns

### Adding New Metrics
1. Update metric discovery functions in `src/core/metrics.py`
2. Add PromQL queries for the new metrics
3. Update UI components to display the metrics
4. Add corresponding tests

### Adding New MCP Tools
1. Define request/response models in `src/core/models.py`
2. Implement business logic in appropriate `src/core/` module
3. Add MCP tool in `src/mcp_server/tools/`
4. Add corresponding tests

### Error Handling
- API endpoints use HTTPException for user-facing errors
- Internal errors are logged with stack traces
- LLM API key errors return specific user-friendly messages

## 🚀 Development Workflows

### 1. Feature Development
```bash
# 1. Set up local environment
./scripts/local-dev.sh -n <DEFAULT_NAMESPACE>

# 2. Make changes to source code

# 3. Run tests
make test

# 4. Build and test locally
make build
```

### 2. Bug Fixing
```bash
<<<<<<< HEAD
# 1. Setup local environment
./scripts/local-dev.sh -n <DEFAULT_NAMESPACE>

# 2. Activate virtual environment (for testing)
# Sync and seed pip into the venv:
=======
# 1. Activate virtual environment (for testing)
>>>>>>> 081ab853
uv sync --group dev
uv venv --seed
source .venv/bin/activate
curl -O https://bootstrap.pypa.io/get-pip.py
python3 get-pip.py

# 2. Setup local environment
make depend
uv run python -m pip install -e .
./scripts/local-dev.sh -n <DEFAULT_NAMESPACE>

# 3. Run specific test
uv run pytest -v tests/core/test_specific_feature.py

# 4. Debug with coverage
uv run pytest -v --cov=src --cov-report=term-missing
```

### 3. Deployment Testing
```bash
# 1. Build images
make build TAG=test-$(date +%s)

# 2. Deploy to test namespace
make install NAMESPACE=test-namespace

# 3. Verify deployment
make status NAMESPACE=test-namespace

# 4. Test functionality
# Access UI via OpenShift route

# 5. Cleanup
make uninstall NAMESPACE=test-namespace
```

## 📊 Monitoring & Debugging

### Setup Namespace
```bash
# Use the script with appropriate namespace parameters
./scripts/local-dev.sh -n <DEFAULT_NAMESPACE>
# or with separate model namespace:
./scripts/local-dev.sh -n <DEFAULT_NAMESPACE> -m <MODEL_NAMESPACE>
```

### Port Forwarding
```bash
# Manual port-forwarding (if script fails)

# Thanos querier (pod-based, use head -1 since multiple pods may exist)
THANOS_POD=$(oc get pods -n openshift-monitoring -o name -l 'app.kubernetes.io/component=query-layer,app.kubernetes.io/instance=thanos-querier' | head -1)
oc port-forward $THANOS_POD 9090:9090 -n openshift-monitoring &

# LlamaStack (service-based)
LLAMASTACK_SERVICE=$(oc get services -n <DEFAULT_NAMESPACE> -o name -l 'app.kubernetes.io/instance=rag, app.kubernetes.io/name=llamastack')
oc port-forward $LLAMASTACK_SERVICE 8321:8321 -n <DEFAULT_NAMESPACE> &

# Llama Model service (service-based)
LLAMA_MODEL_SERVICE=$(oc get services -n <MODEL_NAMESPACE> -o name -l 'app=isvc.llama-3-1-8b-instruct-predictor')
oc port-forward $LLAMA_MODEL_SERVICE 8080:8080 -n <MODEL_NAMESPACE> &

# Tempo gateway (service-based)
TEMPO_SERVICE=$(oc get services -n observability-hub -o name -l 'app.kubernetes.io/name=tempo,app.kubernetes.io/component=gateway')
oc port-forward $TEMPO_SERVICE 8082:8080 -n observability-hub &
```

**Note**:
- Thanos uses pod-based forwarding with `head -1` because multiple thanos-querier pods may exist
- Other services use service-based forwarding for better reliability
- Replace `<DEFAULT_NAMESPACE>` and `<MODEL_NAMESPACE>` with your actual namespaces

### Logs
```bash
# View pod logs (replace with your actual namespace)
oc logs -f deployment/metric-ui -n <DEFAULT_NAMESPACE>
oc logs -f deployment/mcp-server -n <DEFAULT_NAMESPACE>
oc logs -f deployment/metric-alerting -n <DEFAULT_NAMESPACE>
```

### Metrics
```bash
# Access MCP server health/metrics
oc port-forward svc/mcp-server 8085:8085 -n <DEFAULT_NAMESPACE>
# Then visit http://localhost:8085/health
```

## 🛠️ Useful Makefile Targets

### Development
- `./scripts/local-dev.sh -n <namespace>` - Set up local development environment
- `make test` - Run unit tests with coverage
- `make clean` - Clean up local images

### Building
- `make build` - Build all container images
- `make build-ui` - Build Streamlit UI
- `make build-alerting` - Build alerting service
- `make build-mcp-server` - Build MCP server

### Deployment
- `make install` - Deploy to OpenShift
- `make install-with-alerts` - Deploy with alerting
- `make install-mcp-server` - Deploy MCP server only
- `make install-metric-ui` - Deploy UI only
- `make status` - Check deployment status
- `make uninstall` - Remove deployment

### Observability Stack
- `make install-observability-stack` - Install complete observability stack
- `make uninstall-observability-stack` - Uninstall complete observability stack
- `make install-minio` - Install MinIO storage only
- `make uninstall-minio` - Uninstall MinIO storage only
- `make install-observability` - Install TempoStack + OTEL only
- `make uninstall-observability` - Uninstall TempoStack + OTEL only
- `make setup-tracing` - Enable auto-instrumentation
- `make remove-tracing` - Disable auto-instrumentation

### Configuration
- `make config` - Show current configuration
- `make list-models` - List available LLM models
- `make help` - Show all available targets

## 🔧 Troubleshooting

### Common Issues

#### Port Forwarding Fails
```bash
# Check if pods are running
oc get pods -n <DEFAULT_NAMESPACE>

# Restart port-forwarding
./scripts/local-dev.sh -n <DEFAULT_NAMESPACE>
```

#### Tests Fail
```bash
# Ensure virtual environment is activated
source .venv/bin/activate

# Reinstall dependencies
uv sync --group dev --reinstall

# Run tests with verbose output
uv run pytest -v --tb=short
```

#### Build Fails
```bash
# Check Docker/Podman is running
docker ps

# Clean and rebuild
make clean
make build
```

#### Deployment Issues
```bash
# Check namespace exists
oc get namespace <DEFAULT_NAMESPACE>

# Check Helm releases
helm list -n <DEFAULT_NAMESPACE>

# View deployment events
oc get events -n <DEFAULT_NAMESPACE> --sort-by='.lastTimestamp'
```

## 🔒 Security Considerations
- Service account tokens are read from mounted volumes
- SSL verification uses cluster CA bundle when available
- No secrets should be logged or committed to repository
- API endpoints use proper authentication and authorization

## 🔐 Credential Management

### Required Credentials
- **Quay Registry**: Username and password for container image pushing
- **OpenShift**: Server URL and authentication token
- **Hugging Face**: API token for model access

### Retrieving Credentials

#### Quay Registry Access
- **Search for**: `Appeng Quay ecosystem-appeng+aiobs kubernetes secret and token` in Bitwarden
  - **Required fields**: Username and Password
- **Purpose**: Pushing container images to Quay registry

#### OpenShift Access
- **For GitHub Actions workflows**: Run `./scripts/ocp-setup.sh -s -n <namespace>` to generate the required token
- **Manual setup**: Access your password manager and search for:
  - `openshift-ai-observability-summarizer ai-quickstart (aiobs)` for OCP server user/password
  - **Required fields**: Username and Password
- **Purpose**: Deploying to OpenShift clusters

#### Hugging Face Access
- User your personal "Hugging Face" token (_read token is sufficient_)
- **Purpose**: Accessing AI models and datasets

### Security Best Practices
- Never commit credentials to source code
- Use GitHub repository secrets for CI/CD
- Rotate credentials regularly
- Limit credential scope to minimum required permissions

## 📚 Additional Resources

- **README.md** - Comprehensive project overview and setup
- **docs/GITHUB_ACTIONS.md** - CI/CD workflow documentation
- **docs/SEMANTIC_VERSIONING.md** - Version management guidelines

## 🎯 Quick Reference

### File Locations
- **MCP Server**: `src/mcp_server/main.py`
- **Core Logic**: `src/core/llm_summary_service.py`
- **UI**: `src/ui/ui.py`
- **Tests**: `tests/`
- **Helm Charts**: `deploy/helm/`

### Key Commands
- **Local Dev**: `./scripts/local-dev.sh -n <namespace>`
- **Tests**: `uv run pytest -v`
- **Build**: `make build`
- **Deploy**: `make install NAMESPACE=ns`
- **Status**: `make status NAMESPACE=ns`

### Environment Variables
- `REGISTRY` - Container registry (default: quay.io)
- `VERSION` - Image version (default: 0.1.2)
- `LLM` - LLM model ID for deployment
- `PROMETHEUS_URL` - Metrics endpoint
- `LLAMA_STACK_URL` - LLM backend URL

---

**💡 Tip**: Use `make help` to see all available Makefile targets and their descriptions.<|MERGE_RESOLUTION|>--- conflicted
+++ resolved
@@ -454,15 +454,7 @@
 
 ### 2. Bug Fixing
 ```bash
-<<<<<<< HEAD
-# 1. Setup local environment
-./scripts/local-dev.sh -n <DEFAULT_NAMESPACE>
-
-# 2. Activate virtual environment (for testing)
-# Sync and seed pip into the venv:
-=======
 # 1. Activate virtual environment (for testing)
->>>>>>> 081ab853
 uv sync --group dev
 uv venv --seed
 source .venv/bin/activate
